--- conflicted
+++ resolved
@@ -9,7 +9,7 @@
 // These defines will be used in Project 2: Multithreading
 #define MAX_STACK_PAGES (1 << 11)
 #define MAX_THREADS 127
-#define MAX_FD_NUM 32
+#define MAX_FD_NUM 32 /* Max number of active file descriptors */
 
 /* PIDs and TIDs are the same type. PID should be
    the TID of the main thread of the process */
@@ -33,35 +33,31 @@
 };
 
 typedef struct child_data {
-    pid_t pid;                          /* PID of child process */
-    struct lock elem_modification_lock; /* Synchronization of concurrent read/writes to child_data */
-    int parent_status;                  /* Status of the parent described by the enums above */
-    int exit_code;                      /* Exit code of child process */
-    bool has_exited;                    /* Whether child has exited */
+    pid_t pid;                                  /* PID of child process */
+    struct lock elem_modification_lock;         /* Synchronization of concurrent read/writes to child_data */
+    int parent_status;                          /* Status of the parent described by the enums above */
+    int exit_code;                              /* Exit code of child process */
+    bool has_exited;                            /* Whether child has exited */
     struct list_elem elem;
 } child_data_t;
 
 struct process {
     /* Owned by process.c. */
-    uint32_t* pagedir;                  /* Page directory. */
-    char process_name[32];              /* Name of the main thread */
-    struct thread* main_thread;         /* Pointer to main thread */
+    uint32_t* pagedir;                          /* Page directory. */
+    char process_name[32];                      /* Name of the main thread */
+    struct thread* main_thread;                 /* Pointer to main thread */
 
-    struct process *parent_process;     /* Pointer to parent process */
-    struct list child_processes;        /* List of struct child_data representing child processes */
+    struct process *parent_process;             /* Pointer to parent process */
+    struct list child_processes;                /* List of struct child_data shared with child processes */
 
     struct child_data *start_process_result;    /* The child_data of the result of process_execute, NULL if start_process fails*/
     struct semaphore start_process_sema;        /* Semaphore that ensures child PCB is initialized before parent finishes exec */
-    struct semaphore wait_sema;         /* Semaphore that ensures child finishes executing before parent finishes wait */
+    struct semaphore wait_sema;                 /* Semaphore that ensures child finishes executing before parent finishes wait */
 
-<<<<<<< HEAD
-    child_data_t *child_info;
-=======
-    struct child_data *child_info;      /* Data shared with parent */
->>>>>>> e571e2a8
+    child_data_t *child_info;                   /* Shared data struct with parent. See child_data struct above */
 
-    struct file* fdt[MAX_FD_NUM];
-    struct file* executable;
+    struct file* fdt[MAX_FD_NUM];               /* File descriptor table for this process */
+    struct file* executable;                    /* Executable that is being run by this process */
 };
 
 
