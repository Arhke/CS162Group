--- conflicted
+++ resolved
@@ -14,16 +14,12 @@
 struct inode_disk {
     off_t length;         /* File size in bytes. */
     unsigned magic;       /* Magic number. */
-<<<<<<< HEAD
 
-    block_sector_t direct_pointers[123];
+    block_sector_t direct_pointers[122];
     block_sector_t indirect_pointer;
     block_sector_t doubly_indirect_pointer;    
-=======
     char* name; /* Not used. */
-    char unused[492];
     bool is_dir;
->>>>>>> daa51963
 };
 
 /* In-memory inode. */
@@ -51,10 +47,7 @@
 void inode_deny_write(struct inode*);
 void inode_allow_write(struct inode*);
 off_t inode_length(const struct inode*);
-<<<<<<< HEAD
 bool inode_resize(struct inode_disk* id, off_t size);
-=======
 bool inode_is_dir(struct inode* inode);
->>>>>>> daa51963
 
 #endif /* filesys/inode.h */