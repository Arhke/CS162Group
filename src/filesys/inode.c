#include "filesys/inode.h"
#include <list.h>
#include <debug.h>
#include <round.h>
#include <string.h>
#include "filesys/filesys.h"
#include "filesys/free-map.h"
#include "threads/malloc.h"

/* Identifies an inode. */
#define INODE_MAGIC 0x494e4f44


/* Returns the number of sectors to allocate for an inode SIZE
   bytes long. */
static inline size_t bytes_to_sectors(off_t size) { return DIV_ROUND_UP(size, BLOCK_SECTOR_SIZE); }


/* Returns the block device sector that contains byte offset POS
   within INODE.
   Returns -1 if INODE does not contain data for a byte at offset
   POS. */
static block_sector_t byte_to_sector(const struct inode* inode, off_t pos) {
    ASSERT(inode != NULL);
    if (pos < inode->data.length) {
        off_t index = pos / BLOCK_SECTOR_SIZE;
        block_sector_t sector;
        off_t base = 0;
        off_t limit = 0;

        /* Direct blocks */
        limit += 123;
        if (index < limit) {
            return inode->data.direct_pointers[index];
        }
        base = limit;


        /* Indirect block */
        limit += 128;
        if (index < limit) {
            block_sector_t indirect_block;
            return indirect_block;
        }
        
        /* Doubly-indirect block */
        return sector;
    }
    else
        return -1;
}

/* List of open inodes, so that opening a single inode twice
   returns the same `struct inode'. */
static struct list open_inodes;
static struct lock open_inodes_lock;

/* Initializes the inode module. */
void inode_init(void) {
    list_init(&open_inodes);
    lock_init(&open_inodes_lock);
}

/* Initializes an inode with LENGTH bytes of data and
   writes the new inode to sector SECTOR on the file system
   device.
   Returns true if successful.
   Returns false if memory or disk allocation fails. */
bool inode_create(char* absolutePath, block_sector_t sector, off_t length) {
    struct inode_disk* disk_inode = NULL;
    bool success = false;

    ASSERT(length >= 0);

    /* If this assertion fails, the inode structure is not exactly
        one sector in size, and you should fix that. */
    ASSERT(sizeof *disk_inode == BLOCK_SECTOR_SIZE);

    int cache_block_index;
    disk_inode = calloc(1, sizeof *disk_inode);
    if (disk_inode != NULL) {
        size_t sectors = bytes_to_sectors(length);
        disk_inode->length = length;
        disk_inode->magic = INODE_MAGIC;
        disk_inode->is_dir = false;
        disk_inode->name = calloc(strlen(absolutePath)+1, 1);
        strlcpy(disk_inode->name, absolutePath, strlen(absolutePath)+1);

        lock_acquire(&free_map_lock);
        if (free_map_allocate(sectors, &disk_inode->start)) {
            lock_release(&free_map_lock);

            lock_acquire(&buffer_cache_lock);
                cache_block_index = buffer_cache_find_or_allocate_sector(sector);
                memcpy(buffer_cache_blocks[cache_block_index], disk_inode, BLOCK_SECTOR_SIZE);
                dirty_bits |= (1 << cache_block_index);
            lock_release(&buffer_cache_lock);

            if (sectors > 0) {
                for (size_t i = 0; i < sectors; i++) {
                    lock_acquire(&buffer_cache_lock);
                        cache_block_index = buffer_cache_find_or_allocate_sector(disk_inode->start + i);
                        memset(buffer_cache_blocks[cache_block_index], 0, BLOCK_SECTOR_SIZE);
                        dirty_bits |= (1 << cache_block_index);
                    lock_release(&buffer_cache_lock);
                }
            }
            success = true;
        } else {
            lock_release(&free_map_lock);
        }


        free(disk_inode);
    }
    return success;
}

/* Reads an inode from SECTOR
   and returns a `struct inode' that contains it.
   Returns a null pointer if memory allocation fails. */
struct inode* inode_open(block_sector_t sector) {
    struct list_elem* e;
    struct inode* inode;

    /* Check whether this inode is already open. */
    lock_acquire(&open_inodes_lock);
    for (e = list_begin(&open_inodes); e != list_end(&open_inodes); e = list_next(e)) {
        inode = list_entry(e, struct inode, elem);
        if (inode->sector == sector) {
            inode_reopen(inode);

            lock_release(&open_inodes_lock);
            return inode;
        }
    }

    /* Allocate memory. */
    inode = malloc(sizeof *inode);
    if (inode == NULL) {
        lock_release(&open_inodes_lock);
        return NULL;
    }

    /* Initialize. */
    list_push_front(&open_inodes, &inode->elem);
    inode->sector = sector;
    inode->open_cnt = 1;
    inode->deny_write_cnt = 0;
    inode->removed = false;
    lock_init(&inode->access_lock);
    lock_init(&inode->directory_lock);

    lock_acquire(&buffer_cache_lock);
        void *cache_block = buffer_cache_blocks[buffer_cache_get_sector(inode->sector)];
        memcpy(&inode->data, cache_block, BLOCK_SECTOR_SIZE);
    lock_release(&buffer_cache_lock);

    lock_release(&open_inodes_lock);
    return inode;
}

/* Reopens and returns INODE. */
struct inode* inode_reopen(struct inode* inode) {
    if (inode != NULL)
        lock_acquire(&inode->access_lock);
            inode->open_cnt++;
        lock_release(&inode->access_lock);
    return inode;
}

/* Returns INODE's inode number. */
block_sector_t inode_get_inumber(const struct inode* inode) {
    return inode->sector;
}

/* Closes INODE and writes it to disk.
   If this was the last reference to INODE, frees its memory.
   If INODE was also a removed inode, frees its blocks. */
void inode_close(struct inode* inode) {
    /* Ignore null pointer. */
    if (inode == NULL)
        return;

    /* Release resources if this was the last opener. */
    lock_acquire(&inode->access_lock);
    if (--inode->open_cnt == 0) {
        /* Remove from inode list and release lock. */
        lock_acquire(&open_inodes_lock);
            list_remove(&inode->elem);
        lock_release(&open_inodes_lock);

        /* Deallocate blocks if removed. */
        if (inode->removed) {
            lock_acquire(&free_map_lock);
                free_map_release(inode->sector, 1);
                free_map_release(inode->data.start, bytes_to_sectors(inode->data.length));
            lock_release(&free_map_lock);
            free(inode->data.name);
        }

        free(inode);
    } else {
        lock_release(&inode->access_lock);
    }
}

/* Marks INODE to be deleted when it is closed by the last caller who
   has it open. */
bool inode_remove(struct inode* inode) {
    ASSERT(inode != NULL);
    if(strcmp(inode->data.name, "/0/0/2") == 0){
        char* a;
        int b = 2;
    }
    if(strcmp(inode->data.name, "/0/0") == 0){
        char* a;
        int b = 2;
    }
    lock_acquire(&inode->access_lock);
    // char absolutePath[strlen(inode->data.name)+2];
    // snprintf(absolutePath, strlen(inode->data.name)+2, "%s/", inode->data.name)
    struct list_elem* e;
    char* path = inode->data.name;
    
    for (e = list_begin(&open_inodes); e != list_end(&open_inodes); e = list_next(e)){
      char* pathCMP = list_entry(e, struct inode, elem)->data.name;
      if(strlen(path) >= strlen(pathCMP)){
        continue;
      }else{
        for(uint32_t i = 0; i < strlen(path); i++){
          if(path[i] != pathCMP[i]){
            goto outerLoop;
          }
        }
        if(pathCMP[strlen(path)] == '/'){
          lock_release(&inode->access_lock);
          return false;
          // return;
        }
      }
      outerLoop:;
      
    }
    inode->removed = true;
    lock_release(&inode->access_lock);
    return true;
    // return;
}

/* Reads SIZE bytes from INODE into BUFFER, starting at position OFFSET.
   Returns the number of bytes actually read, which may be less
   than SIZE if an error occurs or end of file is reached. */
off_t inode_read_at(struct inode* inode, void* buffer_, off_t size, off_t offset) {
    uint8_t* buffer = buffer_;
    off_t bytes_read = 0;

    lock_acquire(&inode->access_lock);
        while (size > 0) {
            /* Disk sector to read, starting byte offset within sector. */
            block_sector_t sector_idx = byte_to_sector(inode, offset);
            int sector_ofs = offset % BLOCK_SECTOR_SIZE;

            /* Bytes left in inode, bytes left in sector, lesser of the two. */
            off_t inode_left = inode->data.length - offset;
            int sector_left = BLOCK_SECTOR_SIZE - sector_ofs;
            int min_left = inode_left < sector_left ? inode_left : sector_left;

            /* Number of bytes to actually copy out of this sector. */
            int chunk_size = size < min_left ? size : min_left;
            if (chunk_size <= 0)
                break;

            lock_acquire(&buffer_cache_lock);
                void *cache_block = buffer_cache_blocks[buffer_cache_get_sector(sector_idx)];
                memcpy(buffer + bytes_read, cache_block + sector_ofs, chunk_size);
            lock_release(&buffer_cache_lock);

            /* Advance. */
            size -= chunk_size;
            offset += chunk_size;
            bytes_read += chunk_size;
        }
    lock_release(&inode->access_lock);

    return bytes_read;
}

/* Writes SIZE bytes from BUFFER into INODE, starting at OFFSET.
   Returns the number of bytes actually written, which may be
   less than SIZE if end of file is reached or an error occurs.
   (Normally a write at end of file would extend the inode, but
   growth is not yet implemented.) */
off_t inode_write_at(struct inode* inode, const void* buffer_, off_t size, off_t offset) {
    const uint8_t* buffer = buffer_;
    off_t bytes_written = 0;

    lock_acquire(&inode->access_lock);
        if (inode->deny_write_cnt) {
            lock_release(&inode->access_lock);
            return 0;
        }

        while (size > 0) {
            /* Sector to write, starting byte offset within sector. */
            block_sector_t sector_idx = byte_to_sector(inode, offset);
            int sector_ofs = offset % BLOCK_SECTOR_SIZE;

            /* Bytes left in inode, bytes left in sector, lesser of the two. */
            off_t inode_left = inode->data.length - offset;
            int sector_left = BLOCK_SECTOR_SIZE - sector_ofs;
            int min_left = inode_left < sector_left ? inode_left : sector_left;

            /* Number of bytes to actually write into this sector. */
            int chunk_size = size < min_left ? size : min_left;
            if (chunk_size <= 0)
                break;
            
            int cache_block_index;
            lock_acquire(&buffer_cache_lock);
                if (sector_ofs == 0 && chunk_size == BLOCK_SECTOR_SIZE) {
                    /* Write full sector directly to disk. */
                    cache_block_index = buffer_cache_find_or_allocate_sector(sector_idx);
                    memcpy(buffer_cache_blocks[cache_block_index], buffer + bytes_written, BLOCK_SECTOR_SIZE);
                } else {
                    /* If the sector contains data before or after the chunk
                            we're writing, then we need to read in the sector
                            first.  Otherwise we start with a sector of all zeros. */
                    if (sector_ofs > 0 || chunk_size < sector_left) {
                        cache_block_index = buffer_cache_get_sector(sector_idx);
                    } else {
                        cache_block_index = buffer_cache_find_or_allocate_sector(sector_idx);
                        memset(buffer_cache_blocks[cache_block_index], 0, BLOCK_SECTOR_SIZE);
                    }
                    memcpy(buffer_cache_blocks[cache_block_index] + sector_ofs, buffer + bytes_written, chunk_size);
                }
                dirty_bits |= (1 << cache_block_index);
            lock_release(&buffer_cache_lock);

            /* Advance. */
            size -= chunk_size;
            offset += chunk_size;
            bytes_written += chunk_size;
        }
    lock_release(&inode->access_lock);

    return bytes_written;
}

/* Disables writes to INODE.
   May be called at most once per inode opener. */
void inode_deny_write(struct inode* inode) {
    lock_acquire(&inode->access_lock);
        inode->deny_write_cnt++;
        ASSERT(inode->deny_write_cnt <= inode->open_cnt);
    lock_release(&inode->access_lock);
}

/* Re-enables writes to INODE.
   Must be called once by each inode opener who has called
   inode_deny_write() on the inode, before closing the inode. */
void inode_allow_write(struct inode* inode) {
    lock_acquire(&inode->access_lock);
        ASSERT(inode->deny_write_cnt > 0);
        ASSERT(inode->deny_write_cnt <= inode->open_cnt);
        inode->deny_write_cnt--;
    lock_release(&inode->access_lock);
}

/* Returns the length, in bytes, of INODE's data. */
off_t inode_length(const struct inode* inode) {
    off_t result;
    lock_acquire(&inode->access_lock);
        result = inode->data.length;
    lock_release(&inode->access_lock);
    return result;
}

<<<<<<< HEAD
bool inode_resize(struct inode_disk* id, off_t size);

bool inode_resize(struct inode_disk* id, off_t size) {
    if (size < 0) {
        return false;
    }

    for (int i = 0; i < 123; i++) {
        if (size <= BLOCK_SECTOR_SIZE * i && id->direct_pointers[i] != 0) {
            free_map_release(id->direct_pointers[i], 1);
            id->direct_pointers[i] = 0;
        } else if (size > BLOCK_SECTOR_SIZE * i && id->direct_pointers[i] == 0) {
            free_map_allocate(1, &id->direct_pointers[i]);
            if (id->direct_pointers[i] == 0) {
                inode_resize(id, id->length);
                return false;
            }
        }
    }

    if (id->indirect_pointer == 0 && size <= 12 * BLOCK_SECTOR_SIZE) {
        id->length = size;
        return true;
    }
    block_sector_t buffer[128];
    memset(buffer, 0, 512);
    if (id->indirect_pointer == 0) {
        free_map_allocate(1, &id->indirect_pointer);
        if (id->indirect_pointer == 0) {
            inode_resize(id, id->length);
            return false;
        }
    } else {
        /* implement block_read */
    }

    for (int i = 0; i < 128; i++) {
        if (size <= (12 + i) * BLOCK_SECTOR_SIZE && buffer[i] != 0) {
            free_map_release(buffer[i], 1);
            buffer[i] = 0;
        } else if (size > (12 + i) * BLOCK_SECTOR_SIZE && buffer[i] == 0) {
            free_map_allocate(1, &buffer[i]);
            if (buffer[i] == 0) {
                return false;
            }
        }
    }
    if (size <= 12 * BLOCK_SECTOR_SIZE) {
        free_map_release(id->indirect_pointer, 1);
        id->indirect_pointer = 0;
    } else {
        /* implement block_write */
    }
    id->length = size;

    return true;
}
=======
/* Returns true if an inode is a directory, or false if it's a file */
bool inode_is_dir(struct inode* inode) {
  return inode->data.is_dir;
}
>>>>>>> daa51963
<|MERGE_RESOLUTION|>--- conflicted
+++ resolved
@@ -29,7 +29,7 @@
         off_t limit = 0;
 
         /* Direct blocks */
-        limit += 123;
+        limit += 122;
         if (index < limit) {
             return inode->data.direct_pointers[index];
         }
@@ -376,7 +376,6 @@
     return result;
 }
 
-<<<<<<< HEAD
 bool inode_resize(struct inode_disk* id, off_t size);
 
 bool inode_resize(struct inode_disk* id, off_t size) {
@@ -384,7 +383,7 @@
         return false;
     }
 
-    for (int i = 0; i < 123; i++) {
+    for (int i = 0; i < 122; i++) {
         if (size <= BLOCK_SECTOR_SIZE * i && id->direct_pointers[i] != 0) {
             free_map_release(id->direct_pointers[i], 1);
             id->direct_pointers[i] = 0;
@@ -434,9 +433,8 @@
 
     return true;
 }
-=======
+
 /* Returns true if an inode is a directory, or false if it's a file */
 bool inode_is_dir(struct inode* inode) {
   return inode->data.is_dir;
-}
->>>>>>> daa51963
+}